--- conflicted
+++ resolved
@@ -1,11 +1,7 @@
 // import 'package:flutter/widgets.dart';
 // import 'package:flutter_test/flutter_test.dart';
 // import 'package:mosaic/mosaic.dart';
-<<<<<<< HEAD
-//
-=======
-
->>>>>>> 7b384654
+
 // class TestContract extends ImcContract {
 //   TestContract() : super('test') {
 //     register('prova', prova);
@@ -15,373 +11,6 @@
 //     debugPrint('Daiiiiii');
 //   }
 // }
-<<<<<<< HEAD
-//
-// void main() async {
-//   // group('IMC Tests', () async {
-//   late Imc imc;
-//
-//   // setUp(() {
-//   imc = Imc();
-//   // });
-//
-//   tearDown(() {
-//     imc.dispose();
-//   });
-//
-//   // group('Registration Tests', () {
-//   //   test('should register a simple callback successfully', () {
-//   //     expect(() {
-//   imc.handshake(TestContract());
-//
-//   print('Prima');
-//   final result = await imc('test.prova');
-//   print(result);
-//
-//   //   }, returnsNormally);
-//   // });
-//
-//   // test('should register nested paths successfully', () {
-//   //   expect(() {
-//   //     imc.register<void, void>('module.submodule.action', (ctx) {});
-//   //   }, returnsNormally);
-//   // });
-//   //
-//   // test('should register middleware callbacks', () {
-//   //   expect(() {
-//   //     imc.register<void, String>('user', (ctx) {
-//   //       // Middleware logic
-//   //     });
-//   //     imc.register<String, String>('user.getById', (ctx) {
-//   //       return 'User: ${ctx.params}';
-//   //     });
-//   //   }, returnsNormally);
-//   // });
-//   //
-//   // test('should allow multiple callbacks on same path prefix', () {
-//   //   expect(() {
-//   //     imc.register<void, void>('auth', (ctx) {});
-//   //     imc.register<bool, String>('auth.login', (ctx) => true);
-//   //     imc.register<void, void>('auth.logout', (ctx) {});
-//   //   }, returnsNormally);
-//   // });
-//   // });
-//
-//   // group('Execution Tests', () {
-//   //   test('should execute simple callback successfully', () async {
-//   //     String? result;
-//   //     imc.register<String, String>('user.getById', (ctx) {
-//   //       return 'User: ${ctx.params}';
-//   //     });
-//   //
-//   //     result = await imc.call<String, String>('user.getById', 'user123');
-//   //     expect(result, equals('User: user123'));
-//   //   });
-//   //
-//   //   test('should execute async callback successfully', () async {
-//   //     imc.register<String, String>('user.getById', (ctx) async {
-//   //       await Future.delayed(Duration(milliseconds: 10));
-//   //       return 'User: ${ctx.params}';
-//   //     });
-//   //
-//   //     final result = await imc.call<String, String>(
-//   //       'user.getById',
-//   //       'user123',
-//   //     );
-//   //     expect(result, equals('User: user123'));
-//   //   });
-//   //
-//   //   test('should execute middleware chain correctly', () async {
-//   //     final executionOrder = <String>[];
-//   //
-//   //     imc.register<void, String>('user', (ctx) {
-//   //       executionOrder.add('middleware');
-//   //     });
-//   //
-//   //     imc.register<String, String>('user.getById', (ctx) {
-//   //       executionOrder.add('action');
-//   //       return 'User: ${ctx.params}';
-//   //     });
-//   //
-//   //     await imc.call<String, String>('user.getById', 'user123');
-//   //     expect(executionOrder, equals(['middleware', 'action']));
-//   //   });
-//   //
-//   //   test('should execute multiple middleware levels', () async {
-//   //     final executionOrder = <String>[];
-//   //
-//   //     imc.register<void, String>('auth', (ctx) {
-//   //       executionOrder.add('auth-middleware');
-//   //     });
-//   //
-//   //     imc.register<void, String>('auth.user', (ctx) {
-//   //       executionOrder.add('user-middleware');
-//   //     });
-//   //
-//   //     imc.register<String, String>('auth.user.getById', (ctx) {
-//   //       executionOrder.add('action');
-//   //       return 'User: ${ctx.params}';
-//   //     });
-//   //
-//   //     await imc.call<String, String>('auth.user.getById', 'user123');
-//   //     expect(
-//   //       executionOrder,
-//   //       equals(['auth-middleware', 'user-middleware', 'action']),
-//   //     );
-//   //   });
-//   //
-//   //   test('should throw ImcException for unregistered path', () async {
-//   //     expect(
-//   //       () async =>
-//   //           await imc.call<String, String>('nonexistent.action', 'params'),
-//   //       throwsA(isA<ImcException>()),
-//   //     );
-//   //   });
-//   //
-//   //   test('should handle null params correctly', () async {
-//   //     imc.register<String, String?>('user.getDefault', (ctx) {
-//   //       return ctx.params == null ? 'Default User' : 'User: ${ctx.params}';
-//   //     });
-//   //
-//   //     final result = await imc.call<String, String?>('user.getDefault', null);
-//   //     expect(result, equals('Default User'));
-//   //   });
-//   //
-//   //   test('should handle complex object params', () async {
-//   //     final testUser = TestUser('John', 25);
-//   //
-//   //     imc.register<String, TestUser>('user.create', (ctx) {
-//   //       return 'Created: ${ctx.params.name} (${ctx.params.age})';
-//   //     });
-//   //
-//   //     final result = await imc.call<String, TestUser>(
-//   //       'user.create',
-//   //       testUser,
-//   //     );
-//   //     expect(result, equals('Created: John (25)'));
-//   //   });
-//   // });
-//
-//   // group('ImcContext Tests', () {
-//   //   test('should provide correct params in context', () async {
-//   //     String? receivedParams;
-//   //     String? receivedPath;
-//   //
-//   //     imc.register<void, String>('test.action', (ctx) {
-//   //       receivedParams = ctx.params;
-//   //       receivedPath = ctx.path;
-//   //     });
-//   //
-//   //     await imc.call<void, String>('test.action', 'test-params');
-//   //
-//   //     expect(receivedParams, equals('test-params'));
-//   //     expect(receivedPath, equals('test.action'));
-//   //   });
-//   //
-//   //   test('should provide dependency injector in context', () async {
-//   //     DependencyInjector? receivedDI;
-//   //
-//   //     imc.register<void, void>('test.action', (ctx) {
-//   //       receivedDI = ctx.di;
-//   //     });
-//   //
-//   //     await imc.call<void, void>('test.action', null);
-//   //
-//   //     expect(receivedDI, isNotNull);
-//   //     expect(receivedDI, isA<DependencyInjector>());
-//   //   });
-//   // });
-//
-//   // group('Dependency Injection Tests', () {
-//   //   test(
-//   //     'should support dependency injection between middleware and action',
-//   //     () async {
-//   //       imc.register<void, String>('user', (ctx) {
-//   //         ctx.di.put(TestService(ctx.params));
-//   //       });
-//   //
-//   //       imc.register<String, String>('user.getById', (ctx) {
-//   //         final service = ctx.di.get<TestService>();
-//   //         return service.getData();
-//   //       });
-//   //
-//   //       final result = await imc.call<String, String>(
-//   //         'user.getById',
-//   //         'test-data',
-//   //       );
-//   //       expect(result, equals('Service data: test-data'));
-//   //     },
-//   //   );
-//   //
-//   //   test(
-//   //     'should maintain separate DI contexts for different calls',
-//   //     () async {
-//   //       imc.register<void, String>('user', (ctx) {
-//   //         ctx.di.put(TestService(ctx.params));
-//   //       });
-//   //
-//   //       imc.register<String, String>('user.getById', (ctx) {
-//   //         final service = ctx.di.get<TestService>();
-//   //         return service.getData();
-//   //       });
-//   //
-//   //       final result1 = await imc.call<String, String>(
-//   //         'user.getById',
-//   //         'data1',
-//   //       );
-//   //       final result2 = await imc.call<String, String>(
-//   //         'user.getById',
-//   //         'data2',
-//   //       );
-//   //
-//   //       expect(result1, equals('Service data: data1'));
-//   //       expect(result2, equals('Service data: data2'));
-//   //     },
-//   //   );
-//   // });
-//
-//   // group('Error Handling Tests', () {
-//   //   test('should handle exceptions in callbacks gracefully', () async {
-//   //     imc.register<String, String>('user.error', (ctx) {
-//   //       throw Exception('Test error');
-//   //     });
-//   //
-//   //     expect(
-//   //       () async => await imc.call<String, String>('user.error', 'params'),
-//   //       throwsException,
-//   //     );
-//   //   });
-//   //
-//   //   test('should handle async exceptions in callbacks', () async {
-//   //     imc.register<String, String>('user.asyncError', (ctx) async {
-//   //       await Future.delayed(Duration(milliseconds: 10));
-//   //       throw Exception('Async test error');
-//   //     });
-//   //
-//   //     expect(
-//   //       () async =>
-//   //           await imc.call<String, String>('user.asyncError', 'params'),
-//   //       throwsException,
-//   //     );
-//   //   });
-//   // });
-//
-//   // group('Disposal Tests', () {
-//   //   test('should dispose successfully', () {
-//   //     expect(() => imc.dispose(), returnsNormally);
-//   //   });
-//   //
-//   //   test('should throw ImcException when used after disposal', () {
-//   //     imc.dispose();
-//   //
-//   //     expect(
-//   //       () => imc.register<void, void>('test.action', (ctx) {}),
-//   //       throwsA(isA<ImcException>()),
-//   //     );
-//   //   });
-//   //
-//   //   test('should not throw when disposing multiple times', () {
-//   //     imc.dispose();
-//   //     expect(() => imc.dispose(), returnsNormally);
-//   //   });
-//   // });
-//
-//   // group('Edge Cases', () {
-//   //   test('should handle empty string path segments gracefully', () {
-//   //     expect(
-//   //       () => imc.register<void, void>('', (ctx) {}),
-//   //       throwsA(isA<ImcException>()),
-//   //     );
-//   //   });
-//   //
-//   //   test('should handle single segment paths', () async {
-//   //     imc.register<String, String>(
-//   //       'action',
-//   //       (ctx) => 'Result: ${ctx.params}',
-//   //     );
-//   //
-//   //     final result = await imc.call<String, String>('action', 'test');
-//   //     expect(result, equals('Result: test'));
-//   //   });
-//   //
-//   //   test('should handle very deep nested paths', () async {
-//   //     imc.register<String, String>(
-//   //       'a.b.c.d.e.f.action',
-//   //       (ctx) => 'Deep: ${ctx.params}',
-//   //     );
-//   //
-//   //     final result = await imc.call<String, String>(
-//   //       'a.b.c.d.e.f.action',
-//   //       'test',
-//   //     );
-//   //     expect(result, equals('Deep: test'));
-//   //   });
-//   // });
-//
-//   // group('Type Safety Tests', () {
-//   // test('should work with different return types', () async {
-//   //   imc.register<int, String>('math.length', (ctx) => ctx.params.length);
-//   //   imc.register<bool, int>('math.isEven', (ctx) => ctx.params % 2 == 0);
-//   //   imc.register<List<String>, String>(
-//   //     'string.split',
-//   //     (ctx) => ctx.params.split(' '),
-//   //   );
-//   //
-//   //   expect(await imc.call<int, String>('math.length', 'hello'), equals(5));
-//   //   expect(await imc.call<bool, int>('math.isEven', 4), isTrue);
-//   //   expect(
-//   //     await imc.call<List<String>, String>('string.split', 'a b c'),
-//   //     equals(['a', 'b', 'c']),
-//   //   );
-//   // });
-//
-//   // test('should work with complex generic types', () async {
-//   //   imc.register<Map<String, dynamic>, TestUser>('user.serialize', (ctx) {
-//   //     return {'name': ctx.params.name, 'age': ctx.params.age};
-//   //   });
-//   //
-//   //   final user = TestUser('Alice', 30);
-//   //   final result = await imc.call<Map<String, dynamic>, TestUser>(
-//   //     'user.serialize',
-//   //     user,
-//   //   );
-//   //
-//   //   expect(result, equals({'name': 'Alice', 'age': 30}));
-//   // });
-//   // });
-//
-//   // group('Performance Tests', () {
-//   //   test('should handle multiple rapid calls efficiently', () async {
-//   //     imc.register<String, int>('perf.echo', (ctx) => 'Value: ${ctx.params}');
-//   //
-//   //     final futures = List.generate(
-//   //       100,
-//   //       (i) => imc.call<String, int>('perf.echo', i),
-//   //     );
-//   //
-//   //     final results = await Future.wait(futures);
-//   //
-//   //     expect(results.length, equals(100));
-//   //     expect(results[50], equals('Value: 50'));
-//   //   });
-//   // });
-//   // });
-// }
-//
-// // Test helper classes
-// class TestUser {
-//   TestUser(this.name, this.age);
-//   final String name;
-//   final int age;
-// }
-//
-// class TestService {
-//   TestService(this.data);
-//   final String data;
-//
-//   String getData() => 'Service data: $data';
-// }
-=======
 
 void main() async {
   // // group('IMC Tests', () async {
@@ -746,5 +375,4 @@
   final String data;
 
   String getData() => 'Service data: $data';
-}
->>>>>>> 7b384654
+}