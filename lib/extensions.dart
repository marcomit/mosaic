/* 
* BSD 3-Clause License
* 
* Copyright (c) 2025, Marco Menegazzi
* 
* Redistribution and use in source and binary forms, with or without
* modification, are permitted provided that the following conditions are met:
* 
* 1. Redistributions of source code must retain the above copyright notice, this
*   list of conditions and the following disclaimer.
*
* 2. Redistributions in binary form must reproduce the above copyright notice,
*  this list of conditions and the following disclaimer in the documentation
*  and/or other materials provided with the distribution.
*
* 3. Neither the name of the copyright holder nor the names of its
*  contributors may be used to endorse or promote products derived from
*  this software without specific prior written permission.
* 
* THIS SOFTWARE IS PROVIDED BY THE COPYRIGHT HOLDERS AND CONTRIBUTORS "AS IS"
* AND ANY EXPRESS OR IMPLIED WARRANTIES, INCLUDING, BUT NOT LIMITED TO, THE
* IMPLIED WARRANTIES OF MERCHANTABILITY AND FITNESS FOR A PARTICULAR PURPOSE ARE
* DISCLAIMED. IN NO EVENT SHALL THE COPYRIGHT HOLDER OR CONTRIBUTORS BE LIABLE
* FOR ANY DIRECT, INDIRECT, INCIDENTAL, SPECIAL, EXEMPLARY, OR CONSEQUENTIAL
* DAMAGES (INCLUDING, BUT NOT LIMITED TO, PROCUREMENT OF SUBSTITUTE GOODS OR
* SERVICES; LOSS OF USE, DATA, OR PROFITS; OR BUSINESS INTERRUPTION) HOWEVER
* CAUSED AND ON ANY THEORY OF LIABILITY, WHETHER IN CONTRACT, STRICT LIABILITY,
* OR TORT (INCLUDING NEGLIGENCE OR OTHERWISE) ARISING IN ANY WAY OUT OF THE USE
* OF THIS SOFTWARE, EVEN IF ADVISED OF THE POSSIBILITY OF SUCH DAMAGE.
*/

import 'package:flutter/widgets.dart';
<<<<<<< HEAD
import 'package:mosaic/src/routing/router.dart';
=======
import 'package:mosaic/src/mosaic.dart';
>>>>>>> 7b384654
import 'package:mosaic/src/signal/signal_watch.dart';
import 'package:mosaic/src/signal/signal.dart';

extension RouteExtension on BuildContext {
  Future<T> push<T>(Widget page) => mosaic.router.push(page);
  void pop<T>([T? value]) => mosaic.router.pop(value);

<<<<<<< HEAD
  void go<T>(String name, [T? value]) => router.go(name, value);
  void goBack<T>([T? value]) => router.goBack(value);
=======
  void go<T>(String name, [T? value]) => mosaic.router.go(name, value);
  void goBack<T>([T? value]) => mosaic.router.goBack(value);
>>>>>>> 7b384654
}

extension SignalWatchExtension<T> on Signal<T> {
  Widget when(Widget child) {
    return Watch(signal: this, child: child);
  }
}<|MERGE_RESOLUTION|>--- conflicted
+++ resolved
@@ -30,11 +30,7 @@
 */
 
 import 'package:flutter/widgets.dart';
-<<<<<<< HEAD
-import 'package:mosaic/src/routing/router.dart';
-=======
 import 'package:mosaic/src/mosaic.dart';
->>>>>>> 7b384654
 import 'package:mosaic/src/signal/signal_watch.dart';
 import 'package:mosaic/src/signal/signal.dart';
 
@@ -42,13 +38,8 @@
   Future<T> push<T>(Widget page) => mosaic.router.push(page);
   void pop<T>([T? value]) => mosaic.router.pop(value);
 
-<<<<<<< HEAD
-  void go<T>(String name, [T? value]) => router.go(name, value);
-  void goBack<T>([T? value]) => router.goBack(value);
-=======
   void go<T>(String name, [T? value]) => mosaic.router.go(name, value);
   void goBack<T>([T? value]) => mosaic.router.goBack(value);
->>>>>>> 7b384654
 }
 
 extension SignalWatchExtension<T> on Signal<T> {
