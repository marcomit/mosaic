--- conflicted
+++ resolved
@@ -31,13 +31,10 @@
 
 import 'dart:async';
 
-<<<<<<< HEAD
 import 'package:mosaic/exceptions.dart';
-=======
 import 'package:mosaic/mosaic.dart';
 
 // import 'package:mosaic/src/dependency_injection/dependency_injector.dart';
->>>>>>> 7b384654
 
 typedef ImcCallback = FutureOr<dynamic> Function(ImcContext);
 
@@ -50,7 +47,6 @@
   String get current => path[_index];
 }
 
-<<<<<<< HEAD
 class _ImcNode {
   _ImcNode(this.name);
   final String name;
@@ -77,104 +73,6 @@
   Future<void> _execute(ImcContext ctx) async {
     for (final callback in callbacks) {
       ctx.last = await callback(ctx);
-=======
-class ImcContract {
-  ImcContract(String name) : _name = name;
-
-  final String _name;
-  final Map<String, TypedCallback> _callbacks = {};
-
-  void register<TResult, TParams>(
-    String action,
-    ImcCallback<TResult, TParams> callback,
-  ) {
-    if (_callbacks.containsKey(action)) {
-      throw ImcException(
-        'Callback $action inside $_name is already registered',
-      );
-    }
-
-    _callbacks[action] = TypedCallback(
-      // Wrap the typed callback to match ImcCallback signature
-      (ImcContext ctx) async {
-        // Cast context to correct type
-        final typedCtx = ImcContext<TParams>(ctx.path, ctx.params as TParams);
-        return await callback(typedCtx);
-      },
-      TResult,
-      TParams,
-    );
-  }
-}
-
-/// Context of the [IMCCallback].
-///
-/// It contains the params you pass when you call the imc call.
-/// When you create the call you must define a callback that takes this context.
-class ImcContext<T> {
-  ImcContext(this.path, this.params);
-
-  /// Params of the callback.
-  /// Assigned when a call will be executed.
-  /// and handled by the callback you've defined before.
-  final T params;
-  final String path;
-  // bool _next = false;
-
-  // void next() => _next = true;
-}
-
-typedef ImcCallback<TResult, TParams> =
-    FutureOr<TResult> Function(ImcContext<TParams>);
-
-/// IMC (Inter-Module Communication)
-/// It permit to call methods through different modules without depending on it
-///
-/// Example:
-/// ```dart
-/// class UserModule exetnds Module {
-///   @override
-///   void onInit() {
-///     imc.register('user.getUserById', (ctx) {
-///       // Put your logic here
-///     });
-///   }
-///   ...
-/// }
-///
-/// // inside another module widget
-/// onPressed: () => imc('user.getUserById', 'myid');
-/// ```
-///
-/// [IMC] also supports:
-/// * Middleware
-/// ```dart
-/// imc.register('user', (ctx) {
-///   // All functions under the 'user' path execute this function before
-///   validateAuthorization(ctx.params);
-/// });
-/// imc.register('user.getUserById', (ctx) {
-///   // This the user is authorized
-/// });
-/// ```
-/// * Dependency Injection
-/// ```dart
-/// imc.register('user', (ctx) { ctx.di.put(UserService(ctx.params)); });
-/// imc.register('user.getUserById', (ctx) async {
-///   final userService = ctx.di.get<UserService>();
-///   // use your service here
-/// });
-/// ```
-class Imc {
-  final Map<String, ImcContract> _contracts = {};
-  bool _disposed = false;
-
-  static const String sep = '.';
-
-  void _checkDispose() {
-    if (_disposed) {
-      throw ImcException('Operation not permitted', cause: 'Object disposed');
->>>>>>> 7b384654
     }
   }
 
@@ -225,17 +123,6 @@
     return 'dai';
   });
 
-<<<<<<< HEAD
   final result = await imc('test.test01', [1, 2, 3, 4]);
   print('Result $result');
-=======
-  /// Clear all the actions and contracts registered.
-  ///
-  /// After you call this the instance cannot be used anymore
-  void dispose() {
-    if (_disposed) return;
-    _disposed = true;
-    // _root._children.clear();
-  }
->>>>>>> 7b384654
 }